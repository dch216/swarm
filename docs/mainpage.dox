/** @mainpage Swarm-NG library 

 \brief Swarm-NG is a collection of code to help
scientists and engineers harness the power of GPUs.  In the early
releases, Swarm-NG will focus on the integration of an ensemble of
N-body systems evolving under Newtonian gravity.  There are existing
libraries to perform the force calculation for large-N systems on
GPUs.  Swarm-NG does not replicate these, but rather focuses on
integrating an ensemble of many systems where N is small.  This is of a
partiular interest for astronomers who study the chaotic evolution of
planetary systems.  In the long term, we hope Swarm-NG will allow for
the efficient parallel integration of user-defined systems of ordinary
differential equations.


 \Authors Aaron Boley, Saleh Dindar, Eric B. Ford, Mario Juric, Young In Yeo, and others from the Swarm-NG development team



\b Table \b of \b contents
 - \ref IntroductionSwarm
 - \ref BuildSwarm
 - \ref SwarmExec "Using command-line interface"
 - \b Using \b C++ \b library \b interface
 	- \ref TutorialBeginner
	- \ref TutorialGPU
	- \ref TutorialPropagator
<<<<<<< HEAD
	- \ref TutorialStopper
	- \ref TutorialLogger


 @section LicensingCiting Licensing, Citing & Acknowledging Swarm-NG

Citing Swarm-NG
- When writing papers which made use of Swarm-NG, we strongly encourage you to cite the technical paper describing Swarm-NG and the Swarm-NG Website.  
- Dindar, S., E.B. Ford, M. Juric, Y.I. Yeo, J. Gao, A.C. Boley, B. Nelson, J. Peters "Swarm-NG: A CUDA Library for Parallel n-body Integrations with focus on Simulations of Planetary Systems", to be submitted to New Astronomy. 
arXiv:<a href="http://arxiv.org/abs/1208.1157">1208.1157v1</a> [astro-ph.EP].

Licensing Information
- Swarm-NG v0.9 may be licensed under the GPL v3, that is included in the Swarm-NG release (docs/gpl-3.0.txt).


 @section Acknowledgements
Swarm-NG is the product of a collaboration between astrophysicists and computer scientists.  The major contributors to the current Swarm-NG codebase are Saleh Dindar, Eric Ford and Mario Juric.

The Swarm-NG library includes code reused or adapted from:
- the nVidia CUDA SDK (http://www.nvidia.com/object/cuda_home_new.html),
- the GNU Science Library (http://www.gnu.org/software/gsl/),
- Sverre Aarseth’s hermit2 code (http://www.ast.cam.ac.uk/~sverre/web/pages/nbody.htm), and
- John Chamber’s Mercury code (http://www.arm.ac.uk/~jec/home.html), which builds on a long history of n-body integrators, including Hal Levison and Martin Duncan’s Swift code (http://www.boulder.swri.edu//~hal/swift.html).

We are happy to acknowledge financial support from:
- the University of Florida’s Research Opportunity Seed Fund,
- the National Science Foundation (grant CCF-0728797;  http://www.nsf.gov/),
- NASA’s Hubble Fellowship program (http://www.stsci.edu/institute/org/spd/hubble-fellowship/hubble-fellow-overview), and
- especially NASA’s Applied Information Systems Research Program (grant NNX09AM41G; http://aisrp.nasa.gov/).

We acknowledge additional support from:
- the University of Florida Astronomy Department (http://astro.ufl.edu/),
- UF CISE Prof. Jorg Peters' SurfLab (http://www.cise.ufl.edu/research/SurfLab/)
- UF’s High Performance Computing Center (http://www.hpc.ufl.edu/),
- the Harvard-Smithsonian Center for Astrophysics (http://www.cfa.harvard.edu/) and the Institute for Theory and Computation (http://www.cfa.harvard.edu/itc/),
- the Institute for Advanced Study (http://sns.ias.edu/), and
- nVidia Corporation (http://www.nvidia.com).

=======
	- \ref TutorialMonitor
 - \b Using \b Python \b interface
 	- \ref TutorialPython
>>>>>>> 2e103f31

 @section moreinfo Further Information
 Additional documentation is avaliable from http://www.astro.ufl.edu/~eford/code/swarm/docs/

 For a Google Group with mailing list archives see http://groups.google.com/group/swarm-ng
 
 For more information see http://www.astro.ufl.edu/~eford/code/swarm/

 Source code is hosted on http://github.com/AstroGPU/swarm . 

*/<|MERGE_RESOLUTION|>--- conflicted
+++ resolved
@@ -25,9 +25,9 @@
  	- \ref TutorialBeginner
 	- \ref TutorialGPU
 	- \ref TutorialPropagator
-<<<<<<< HEAD
-	- \ref TutorialStopper
-	- \ref TutorialLogger
+	- \ref TutorialMonitor
+ - \b Using \b Python \b interface
+ 	- \ref TutorialPython
 
 
  @section LicensingCiting Licensing, Citing & Acknowledging Swarm-NG
@@ -64,11 +64,6 @@
 - the Institute for Advanced Study (http://sns.ias.edu/), and
 - nVidia Corporation (http://www.nvidia.com).
 
-=======
-	- \ref TutorialMonitor
- - \b Using \b Python \b interface
- 	- \ref TutorialPython
->>>>>>> 2e103f31
 
  @section moreinfo Further Information
  Additional documentation is avaliable from http://www.astro.ufl.edu/~eford/code/swarm/docs/
