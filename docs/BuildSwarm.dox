--- conflicted
+++ resolved
@@ -46,15 +46,11 @@
  - GCC 4.x (Refer to your CUDA Toolkit manual for the correct version of GCC)
  - <a href="http://www.boost.org/">Boost</a> libraries 1.33 or later (including program_options, regex)
  - <a href="http://www.cmake.org/">CMake</a> 2.8 or later
-<<<<<<< HEAD
  - Berkeley DB C++ library (including headers: db.h db_cxx.h)
-=======
- - Berkeley DB C++ library (including headers) 
 
 #### NOTE: Although Berkeley DB C library is installed on most Linux systems, the C++ headers and library are not
 usually installed. Please make sure the file `db_cxx.h` exists on your system.
 Use `locate` to find it. It is usually found in `/usr/include/db_cxx.h`.
->>>>>>> cef81f23
 
 Optional software dependencies:
  - <a href="http://www.doxygen.org/">Doxygen</a> 
