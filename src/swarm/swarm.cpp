--- conflicted
+++ resolved
@@ -543,21 +543,13 @@
 		init_cuda();
 		run_integration();
 
-<<<<<<< HEAD
-	}else if(command == "test"){
-		init_cuda();
-		output_test();
-
-	}else if(command == "benchmark" || command == "verify") {
-=======
 	}else if(command == "test-cpu"){
 //		init_cuda();  // removed so CPU tests would work, but then broke GPU tests when needed to set cuda device
 		output_test();
 	}else if(command == "test"){
 		init_cuda();  
 		output_test();
-        }else if(command == "benchmark" || command == "verify") {
->>>>>>> f1c7e49b
+	}else if(command == "benchmark" || command == "verify") {
 		init_cuda();
 		if(command == "verify") 
 			verify_mode = true;
