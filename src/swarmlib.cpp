--- conflicted
+++ resolved
@@ -215,8 +215,6 @@
 
 	m_last_integrator = src.m_last_integrator;
 }
-
-<<<<<<< HEAD
 
   int cpu_ensemble::pack()
   {
@@ -289,11 +287,9 @@
 }
 
 // GPU Ensembles ////////////////////////////////
-=======
 /*!
    \brief GPU Ensemble class 
 */
->>>>>>> 5d4a2f32
 gpu_ensemble::gpu_ensemble()
 {
 	construct_base();
