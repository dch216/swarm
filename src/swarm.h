--- conflicted
+++ resolved
@@ -64,21 +64,14 @@
 /// The main namespace for the Swarm-NG library
 namespace swarm {
 
-<<<<<<< HEAD
 void set_cuda_cache_small();
 void set_cuda_cache_large();
 
-	typedef std::map<std::string, std::string> config;
-	void init(const config &cfg);
-
-class integrator;
-class writer;
-class gpu_ensemble;
-=======
+
 //class integrator;
 //class writer;
 //class gpu_ensemble;
->>>>>>> 6f95c72d
+
 class cpu_ensemble;
 
 typedef std::map<std::string, std::string> config;
