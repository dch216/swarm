/*
 *   Copyright (C) 2004 by Mario Juric                                     *
 *   mjuric@astro.Princeton.EDU                                            *
 *                                                                         *
 *   This program is free software; you can redistribute it and/or modify  *
 *   it under the terms of the GNU General Public License as published by  *
 *   the Free Software Foundation; either version 2 of the License, or     *
 *   (at your option) any later version.                                   *
 *                                                                         *
 *   This program is distributed in the hope that it will be useful,       *
 *   but WITHOUT ANY WARRANTY; without even the implied warranty of        *
 *   MERCHANTABILITY or FITNESS FOR A PARTICULAR PURPOSE.  See the         *
 *   GNU General Public License for more details.                          *
 *                                                                         *
 *   You should have received a copy of the GNU General Public License     *
 *   along with this program; if not, write to the                         *
 *   Free Software Foundation, Inc.,                                       *
 *   59 Temple Place - Suite 330, Boston, MA  02111-1307, USA.             *
 ***************************************************************************/

//#include "config.h"

#include <iostream>
#include <fstream>

//#include <astro/exceptions.h>
#include <astro/util.h>
#include <astro/macros.h>
//#include <astro/math.h>
//#include <astro/system/log.h>
//#include <astro/io/format.h>
//#include <astro/useall.h>

#include <vector>
//#include "gpu.h"
//#include "io.h"
//#include "analysis.h"
//#include "spline.h"

#include <cuda.h>
#include <cuda_runtime.h>

#include "cux.h"
#include "cuda_rng.h"

#define ASSERT assert
#define MLOG(x) std::cerr
#define DLOG(x) std::cerr

size_t arrayMemSize_impl(size_t nx, size_t ny, size_t nz, size_t align, size_t elementSize)
{
	size_t size;	// size of the area to allocate, in bytes

	if(ny == 1 && nz == 1)
	{
		// no extra alignment padding for 1D array
		size = elementSize*nx;
	}
	else
	{
		size = roundUpModulo(nx*elementSize, align) * ny * nz;
	}

	return size;
}

cuxSmartPtr_impl_t::cuxSmartPtr_impl_t(size_t es, size_t pitch, size_t width, size_t height, size_t depth)
{
	ASSERT(pitch >= width*es);
	ASSERT(depth >= 1);
	ASSERT(height >= 1);

	// array layout
	m_data.extent[0] = pitch;
	m_data.extent[1] = height;
	m_data.extent[2] = depth;
	m_width = width;
	m_elementSize = es;

	// reference counting and garbage collection
	refcnt = 1;
	all_cuxSmartPtrs.insert(this);

	// NOTE: storage is lazily allocated the first time this pointer
	// is accessed through syncTo* methods
	m_data.ptr = NULL;
	slave = NULL;
	cuArray = NULL;
	onDevice = false;
	cleanCudaArray = false;
}

cuxSmartPtr_impl_t::~cuxSmartPtr_impl_t()
{
	ASSERT(boundTextures.empty()); // Assert the textures were unbound, before gc() runs

	// delete all slave copies
	gc();

	// delete the master
	if(!onDevice)
	{
		delete [] m_data.ptr;
	}
	else
	{
		cuxErrCheck( cudaFree(m_data.ptr) );
	}

	all_cuxSmartPtrs.erase(this);
}

cuxSmartPtr_impl_t::allocated_pointers::~allocated_pointers()
{
	if(!empty())
	{
		MLOG(verb1) << "ERROR: Memory leak -- " << size() << " cuxSmartPtr<> pointers were not deallocated\n";
		int k = 0;
		FOREACH(*this)
		{
			cuxSmartPtr_impl_t *p = *i;
			MLOG(verb1) << "  " << k << ": " << p->m_width << " x " << p->m_data.extent[1] << " x " << p->m_data.extent[2]
				<< " (elementSize=" << p->m_elementSize << ")";
			k++;
		}
	}
}

cuxSmartPtr_impl_t::allocated_pointers cuxSmartPtr_impl_t::all_cuxSmartPtrs;
void cuxSmartPtr_impl_t::global_gc()
{
	FOREACH(all_cuxSmartPtrs)
	{
		(*i)->gc();
	}
}

void cuxSmartPtr_impl_t::gc()
{
	// delete slave (global memory) copy
	if(onDevice)
	{
		delete [] slave;
	}
	else
	{
		cuxErrCheck( cudaFree(slave) );
	}
	slave = NULL;

	// if the cudaArray is dirty, or there are no textures bound to it
	// assume it's available for deletion
	if(!cleanCudaArray || boundTextures.empty())
	{
		if(cuArray)
		{
			cuxErrCheck( cudaFreeArray(cuArray) );
		}
		cuArray = NULL;
		cleanCudaArray = false;
	}
}

void *cuxSmartPtr_impl_t::syncTo(bool device)
{
	if(onDevice != device)
	{
		std::swap(slave, m_data.ptr);
	}

	// Allocate m_data.ptr if needed.
	if(!m_data.ptr)
	{
		if(device)
		{
			//cuxErrCheck( cudaMalloc((void**)&m_data.ptr, memsize()) );
			cudaError err = cudaMalloc((void**)&m_data.ptr, memsize());
			if(err == cudaErrorMemoryAllocation)
			{
				global_gc();
				err = cudaMalloc((void**)&m_data.ptr, memsize());
			}
			cuxErrCheck(err);
		}
		else
		{
			m_data.ptr = new char[memsize()];
			//memset(m_data.ptr, 0xff, memsize());	// debugging
		}
	}

	// copy slave -> m_data.ptr (if there's something to copy)
	if(onDevice != device && slave)
	{
		cudaMemcpyKind dir = device ? cudaMemcpyHostToDevice : cudaMemcpyDeviceToHost;
		cuxErrCheck( cudaMemcpy(m_data.ptr, slave, memsize(), dir) );
	}

	onDevice = device;

	// assume the sync dirtied up the textures
	cleanCudaArray = false;

//	gc(); // agressive garbage collection while debugging

	return m_data.ptr;
}

#define GC_AND_RETRY_IF_FAIL(x) \
	{ \
		cudaError err = (x); \
		if(err == cudaErrorMemoryAllocation) \
		{ \
			global_gc(); \
			err = (x); \
		} \
		cuxErrCheck(err); \
	}

cudaArray *cuxSmartPtr_impl_t::getCUDAArray(cudaChannelFormatDesc &channelDesc)
{
	ASSERT(channelDesc.x + channelDesc.y + channelDesc.z + channelDesc.w == m_elementSize*8);

	// FIXME: This all seems to be majorly messed up, as CUDA devemu
	// has bugs with cudaMalloc3DArray that has any of the extent dimensions
	// set to zero. Will have to be fixed by trial-and-error on the real GPU.
	if(!cleanCudaArray)
	{
		syncToHost();	// ensure the data is on the host

		// array size in elements (we're going to need this later)
		cudaExtent ex = make_cudaExtent(m_width, m_data.extent[1], m_data.extent[2]);
		ASSERT(ex.width > 0);

		if(!cuArray)	// allocate if needed
		{
			if(ex.depth > 1)
			{
				// 3D arrays
				GC_AND_RETRY_IF_FAIL( cudaMalloc3DArray(&cuArray, &channelDesc, ex) );
			}
			else
			{
				// 2D and 1D arrays
				GC_AND_RETRY_IF_FAIL( cudaMallocArray(&cuArray, &channelDesc, ex.width, ex.height) );
			}
		}

		// copy
		if(ex.depth > 1)
		{
			// 3D arrays
			cudaMemcpy3DParms par = { 0 };
			par.srcPtr = make_cudaPitchedPtr(m_data.ptr, m_data.extent[0], ex.width, ex.height);
			par.dstArray = cuArray;
			par.extent = ex;
			par.kind = cudaMemcpyHostToDevice;
			cuxErrCheck( cudaMemcpy3D(&par) );
		}
		else
		{
			// 2D and 1D arrays
			cuxErrCheck( cudaMemcpy2DToArray(cuArray, 0, 0, m_data.ptr, m_data.extent[0], ex.width*m_elementSize, ex.height, cudaMemcpyHostToDevice) );
		}

		cleanCudaArray = true;
	}

	ASSERT(cuArray);
	return cuArray;
}

// texture access
void cuxSmartPtr_impl_t::bind_texture(textureReference &texref)
{
	cudaArray *cuArray = getCUDAArray(texref.channelDesc);
	cuxErrCheck( cudaBindTextureToArray(&texref, cuArray, &texref.channelDesc) );
	
	boundTextures.insert(&texref);
}

void cuxSmartPtr_impl_t::unbind_texture(textureReference &texref)
{
	cuxErrCheck( cudaUnbindTexture(&texref) );

	ASSERT(boundTextures.count(&texref));
	boundTextures.erase(&texref);
}

//
// texture load and creation utilities
//

cuxTexture<float, 1> load_constant_texture_1D(float val, float X0, float X1)
{
	cuxTexture<float, 1> tex(2);
	tex(0U) = val;
	tex(1U) = val;
	tex.coords[0].x = X0;
	tex.coords[0].y = 1./(X1 - X0);
	return tex;
}

cuxTexture<float, 3> load_constant_texture_3D(
	float val,
	float x0, float x1,
	float y0, float y1,
	float z0, float z1
)
{
	float2 tcx = make_float2(x0, 1./(x1-x0)), tcy = make_float2(y0, 1./(y1-y0)), tcz = make_float2(z0, 1./(z1-z0));
	cuxTexture<float, 3> tex(2, 2, 2, tcx, tcy, tcz);

	FORj(i, 0, 2) FORj(j, 0, 2) FORj(k, 0, 2)
		tex(i, j, k) = val;

	return tex;
}

//
// Return texcoord that will map x to imgx and y to imgy
//
float2 texcoord_from_range(float imgx, float imgy, float x, float y)
{
	float2 tc;

	tc.x = (-imgy * x + imgx * y)/(imgx - imgy);
	tc.y = (imgx - imgy) / (x - y);

	return tc;
}

/***********************************************************************/

// CUDA emulation for the CPU
// Used by CPU versions of CUDA kernels
__TLS char impl_shmem[16384];
namespace gpuemu	// prevent collision with nvcc's symbols
{
	__TLS uint3 blockIdx;
	__TLS uint3 threadIdx;
	__TLS uint3 blockDim;	// Note: uint3 instead of dim3, because __TLS variables have to be PODs
	__TLS uint3 gridDim;		// Note: uint3 instead of dim3, because __TLS variables have to be PODs
}

__TLS int  active_compute_device;


///////////////////////////////////////////////////////////
// CUDA helpers

const char *cpuinfo()
{
	static char buf[1000];
	FILE *f = popen("cat /proc/cpuinfo | grep 'model name' | head -n 1 | awk -F': ' '{ print $2}'", "r");
	fgets(buf, 1000, f);
	pclose(f);

	int len = strlen(buf);
	if(len && buf[len-1] == '\n') buf[len-1] = 0;
	return buf;
}


void abort_on_cuda_error(cudaError err)
{
	if(err == cudaSuccess) { return; }

	MLOG(verb1) << "CUDA ERROR: " << cudaGetErrorString(err);
	//abort();
	exit(-100);
}

void cuxErrCheck_impl(cudaError err, const char *fun, const char *file, const int line)
{
	if(err != cudaSuccess)
	{
		MLOG(verb1) << "CUDA ERROR: In " << fun << " (" << file << ":" << line << ")\n";
		abort_on_cuda_error(err);
//		throw cuxException(err);
	}
}

static int cuda_initialized = 0;	// CUDA initialized
static int cuda_enabled = 0;		// Should GPU acceleration be used?

/**
	Initialize cux library and CUDA device.
*/
bool cux_init()
{
	if(cuda_initialized) { return true; }

#if 1
    {
    int deviceCount = 0;
        if (cudaGetDeviceCount(&deviceCount) != cudaSuccess) {
                std::cerr << "cudaGetDeviceCount FAILED CUDA Driver and Runtime version may be mismatched.\n";
                std::cerr << "\nFAILED\n";
       		return 255; 
	}
	else { std:: cerr << "# cudaGetDeviceCount: " << deviceCount << "\n";  }

    int dev = 0 ;
        int driverVersion = 0, runtimeVersion = 0;     
        cudaDeviceProp deviceProp;
        cudaGetDeviceProperties(&deviceProp, dev);
	printf("\nDevice %d: \"%s\"\n", dev, deviceProp.name);

        void *tmp;
        if( cudaMalloc(&tmp, 1024) != cudaSuccess) std::cerr << "# Error in cudaMalloc\n";
        if( cudaFree(tmp) != cudaSuccess) std::cerr << "# Error in cudaFree\n";
    }

#endif

	// get requested device from environment
	int dev;
	const char *devStr = getenv("CUDA_DEVICE");
	bool autoselect = devStr == NULL;

	if(!autoselect)
	{
		dev = atoi(devStr);

		// disable GPU acceleration
		if(dev == -1)
		{
			cuda_initialized = 1;
			cuda_enabled = 0;

			MLOG(verb1) << "GPU accelerator: Using CPU: \"" << cpuinfo() << "\"";
			return true;
		}
		else
		{
			cuxErrCheck( cudaSetDevice(dev) );
		}
	}

#if !__DEVICE_EMULATION__
	// ensure a CUDA context is created and fetch the active
	// device id
	void *tmp;
	cuxErrCheck( cudaMalloc(&tmp, 1024) );
	cuxErrCheck( cudaFree(tmp) );
	cuxErrCheck( cudaGetDevice(&dev) );
#endif

#if !__DEVICE_EMULATION__
	// get device properties
	cudaDeviceProp deviceProp;
	cuxErrCheck( cudaGetDeviceProperties(&deviceProp, dev) );

//	char buf[1000];
//	snprintf(buf, sizeof(buf), "GPU accelerator: Using Device %d: \"%s\"%s", dev, deviceProp.name, autoselect ? " (autoselected)" : "");
//	MLOG(verb1) << buf;
#else
	MLOG(verb1) << "GPU accelerator: Using Device Emulation";
#endif

#if !__DEVICE_EMULATION__
	// Memory info
<<<<<<< HEAD
=======
	//	unsigned int free = 0, total = 0;
>>>>>>> 53d19fcc
	size_t free = 0, total = 0;
	cuxErrCheck( (cudaError)cuMemGetInfo(&free, &total) );
//	MLOG(verb2) << "Device memory (free, total): " << free / (1<<20) << "M, " << total / (1<<20) << "M" << "\n";
#endif

	cuda_initialized = 1;
	cuda_enabled = 1;

	return true;
}
<|MERGE_RESOLUTION|>--- conflicted
+++ resolved
@@ -461,10 +461,7 @@
 
 #if !__DEVICE_EMULATION__
 	// Memory info
-<<<<<<< HEAD
-=======
 	//	unsigned int free = 0, total = 0;
->>>>>>> 53d19fcc
 	size_t free = 0, total = 0;
 	cuxErrCheck( (cudaError)cuMemGetInfo(&free, &total) );
 //	MLOG(verb2) << "Device memory (free, total): " << free / (1<<20) << "M, " << total / (1<<20) << "M" << "\n";
