--- conflicted
+++ resolved
@@ -72,54 +72,6 @@
 
   swatch_all.start(); // Start timer for entire program
   srand(42u);    // Seed random number generator, so output is reproducible
-
-
-
-<<<<<<< HEAD
-  // Get values for config hashmap from command line arguements (or use defaults)
-  {
-  std::ostringstream precision_stream;
-  if(vm.count("precision")) 
-    {
-      int prec = vm["precision"].as<int>();
-      precision_stream <<  prec;
-      if(!((prec==1)||(prec==2)||(prec==3)))
-	 valid =false;
-    }
-  else
-    precision_stream << 1; 
-  cfg["precision"] = precision_stream.str();
-  }
-  {
-    std::ostringstream blocksize_stream;
-    if(vm.count("blocksize")) 
-      {
-	int bs = vm["blocksize"].as<int>();
-	blocksize_stream << bs;
-	if((bs<16)||(bs>128)||(bs%16!=0))
-	 valid =false;
-      }
-    else
-      blocksize_stream << 64; 
-    cfg["threads per block"] = blocksize_stream.str();
-  }
- 
-  swarm::set_cuda_cache_large();
- 
-  // Get simple values from command line arguements (or use defaults)
-  int nsystems = (vm.count("systems")) ? vm["systems"].as<int>() : 960;
-  int nbodyspersystem = (vm.count("num_bodies")) ? vm["num_bodies"].as<int>() : 3;
-  double dT = (vm.count("time")) ? vm["time"].as<double>() : 2.*M_PI;
-
-  // Check that parameters from command line are ok
-  if(!(nsystems>=1)||!(nsystems<=32720)) valid = false;
-  if(!(nbodyspersystem>=3)||!(nbodyspersystem<=10)) valid = false;
-  if(!(dT>0.)||!(dT<=2.*M_PI*10000.+1.)) valid = false;
-
-  // Print help message if requested or invalid parameters
-  if (vm.count("help")||!valid) { std::cout << desc << "\n"; return 1; }
-=======
->>>>>>> 6f95c72d
 
   // Print parameters for this set of benchmarks
   std::cerr << "# Parameters: systems= " << nsystems << " num_bodies= " << nbodyspersystem << " time= " << dT << " precision= " << cfg["precision"] << " blocksize= " << cfg["threads per block"] << ".\n";
@@ -384,24 +336,41 @@
 	  load_config(cfg,icfgfn);
   }
 
+  bool valid = true;
   // Get values for config hashmap from command line arguements (or use defaults)
-  if(vm.count("precision")) 
   {
-	  std::ostringstream precision_stream;
-	  int prec = vm["precision"].as<int>();
-	  precision_stream <<  prec;
-	  cfg["precision"] = precision_stream.str();
-  }
-  if(vm.count("blocksize")) 
+    std::ostringstream precision_stream;
+    if(vm.count("precision")) 
+      {
+	
+	int prec = vm["precision"].as<int>();
+	precision_stream <<  prec;
+	if(!((prec==1)||(prec==2)||(prec==3)))
+	  valid =false;
+      }
+    else
+      precision_stream << 1; 
+    cfg["precision"] = precision_stream.str();
+  }
   {
-	  std::ostringstream blocksize_stream;
-	  int bs = vm["blocksize"].as<int>();
-	  blocksize_stream << bs;
-	  cfg["threads per block"] = blocksize_stream.str();
-  }
+    std::ostringstream blocksize_stream;
+    if(vm.count("blocksize")) 
+      {
+	int bs = vm["blocksize"].as<int>();
+	blocksize_stream << bs;
+	if((bs<16)||(bs>128)||(bs%16!=0))
+	 valid =false;
+      }
+    else
+      blocksize_stream << 64; 
+    cfg["threads per block"] = blocksize_stream.str();
+  }
+
 
   // Print help message if requested or invalid parameters
-  if (vm.count("help")) { std::cout << desc << "\n"; return 1; }
+  if (vm.count("help")||!valid) { std::cout << desc << "\n"; return 1; } 
+
+  swarm::set_cuda_cache_large();
 
   if((vm.count("parameter") > 0) && (vm.count("value") > 0)) {
 		string param = vm["parameter"].as< vector<string> >().front();
@@ -416,4 +385,6 @@
 	  run_integration(cfg);
   }
 
-}+}
+
+ 