--- conflicted
+++ resolved
@@ -724,13 +724,6 @@
 	float sVel       [9];
 	float sAcc       [9];
 	float sJerk      [9];
-<<<<<<< HEAD
-//	float sPosOld    [9];
-//	float sVelOld    [9];
-//	float sAccOld    [9];
-//	float sJerkOld   [9];
-=======
->>>>>>> 6ebad137
 
 	//const float s_mass[]={d_mass[t_start], d_mass[t_start+1],d_mass[t_start+2]};
 	const float s_mass[]={ens.mass(sys, 0), ens.mass(sys,1), ens.mass(sys,2)};
@@ -740,7 +733,7 @@
 	const real dtby6=h/6.;
 	const real dt7by30=h*7./30.;
 	const real dtby7=h*7.;
-//	const unsigned int nData=9;
+	const unsigned int nData=9;
 
 	//load data from global memory
 	mPos[0]=ens.x(sys,0);
