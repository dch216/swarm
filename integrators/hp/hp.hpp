/*************************************************************************
 * Copyright (C) 2011 by Saleh Dindar and the Swarm-NG Development Team  *
 *                                                                       *
 * This program is free software; you can redistribute it and/or modify  *
 * it under the terms of the GNU General Public License as published by  *
 * the Free Software Foundation; either version 3 of the License.        *
 *                                                                       *
 * This program is distributed in the hope that it will be useful,       *
 * but WITHOUT ANY WARRANTY; without even the implied warranty of        *
 * MERCHANTABILITY or FITNESS FOR A PARTICULAR PURPOSE.  See the         *
 * GNU General Public License for more details.                          *
 *                                                                       *
 * You should have received a copy of the GNU General Public License     *
 * along with this program; if not, write to the                         *
 * Free Software Foundation, Inc.,                                       *
 * 59 Temple Place - Suite 330, Boston, MA  02111-1307, USA.             *
 ************************************************************************/

#pragma once

#include <cuda_runtime_api.h>
#include "swarm.h"
#include "swarmlog.h"
#include "gravitation.hpp"

namespace swarm {
namespace hp {

class integrator : public swarm::integrator {

	protected:

	//// Launch Variables
	int _threads_per_block;
        unsigned int _max_itterations_per_kernel_call;
        unsigned int _max_kernel_calls_per_integrate_call;
	double _destination_time;

	public:
	integrator(const config &cfg) {
<<<<<<< HEAD
		_threads_per_block = cfg.count("threads per block") ? atoi(cfg.at("threads per block").c_str()) : 128;
		// TODO: Check that there are at least as many threads per block as threads per system
		assert(_threads_per_block>=thread_per_system());
=======
	  //		_threads_per_block = cfg.count("threads per block") ? atoi(cfg.at("threads per block").c_str()) : 128;
		_threads_per_block = cfg.count("blocksize") ? atoi(cfg.at("blocksize").c_str()) : 128;
		// TODO: Check that there are at least as many threads per block as threads per system;  For some reason adding assert causes segfaults
		//		assert(_threads_per_block>=thread_per_system());
>>>>>>> 53d19fcc
		_max_itterations_per_kernel_call = cfg.count("max itterations per kernel call") ? atoi(cfg.at("max itterations per kernel call").c_str()) : 10000;
		// TODO: Once are able to check for how many systems are still active, increase the default value
		_max_kernel_calls_per_integrate_call = cfg.count("max kernel calls per integrate call") ? atoi(cfg.at("max kernel calls per integrate call").c_str()) : 10;

	}

	~integrator() { if(_gpu_ens) cudaFree(_gpu_ens); }

         void integrate(gpu_ensemble &ens, double dT ){
		/* Upload ensemble */ 
		if(ens.last_integrator() != this) 
		{ 
			ens.set_last_integrator(this); 
			load_ensemble(ens);

			// check if called integrate(ens,0.) to initialize integrator without integrating
			if(dT == 0.) { return; }
		}

		_destination_time = dT;

		// flush CPU/GPU output logs
		log::flush(log::memory | log::if_full);

		for(unsigned int l=0;l<_max_kernel_calls_per_integrate_call;++l)
		  {
		    launch_integrator();

		    // flush CPU/GPU output logs
		    log::flush(log::memory | log::if_full);

		    // TODO:  Need to replace this with something that checks how many systems are still trying to be integrated for dT
		    unsigned int num_systems_active = 1;
		    if(num_systems_active<=0)
		      break;
		  }

		// flush CPU/GPU output logs
		log::flush(log::memory);
	}


	virtual void launch_integrator() = 0;

	int thread_per_system() const {
		const int nbod = _ens->nbod();
		const int body_comp = nbod * 3;
		const int pair_count = nbod * (nbod - 1) / 2;
		const int threads_per_system = std::max( body_comp, pair_count) ;
		return threads_per_system;
	}

<<<<<<< HEAD
        int system_per_block() const {
		return  _threads_per_block / thread_per_system();
	}

	dim3 gridDim() const {
		const int systems_per_block = system_per_block();
		// TODO: Saleh check that new code is correct
		//  OLD:	const int nblocks = ( _ens->nsys() + systems_per_block ) / systems_per_block;
		const int nblocks = ( _ens->nsys() / systems_per_block ) + 
		  ( (_ens->nsys() % systems_per_block != 0 ) ? 1 : 0 );
=======
	int  system_per_block() const {
		return  _threads_per_block / thread_per_system();
	}

	dim3 gridDim()  const {
		const int threads_per_system = thread_per_system();
		const int systems_per_block = system_per_block();
		// TODO: Saleh, please checkk that my replacement is correct
		// const int nblocks = ( _ens->nsys() + systems_per_block ) / systems_per_block;
		const int nblocks = ( _ens->nsys() / systems_per_block ) +  ( (_ens->nsys() % systems_per_block != 0 ) ? 1 : 0 );
>>>>>>> 53d19fcc


		dim3 gD;
		gD.z = 1;
		find_best_factorization(gD.x,gD.y,nblocks);
		return gD;
	}
	dim3 threadDim() const {
<<<<<<< HEAD
		const int threads_per_system = thread_per_system();
		const int systems_per_block = system_per_block();

=======
	        const int threads_per_system = thread_per_system();
	  	const int systems_per_block = system_per_block();
>>>>>>> 53d19fcc
		dim3 tD;
		tD.x = threads_per_system;
		tD.y = systems_per_block;
		return tD;
	}
<<<<<<< HEAD
        int  shmemSize() const {
=======
	int  shmemSize() const {
>>>>>>> 53d19fcc
		const int nbod = _ens->nbod();
		const int systems_per_block = system_per_block();
		return systems_per_block * shmem_per_system(nbod);
	}

	static __device__ __host__ inline int shmem_per_system(int nbod) {
		const int pair_count = nbod * (nbod - 1) / 2;
		return pair_count * 3  * 2 * sizeof(double);
	}

};

template<int i>
struct params_t {
	const static int n = i;
};

template<class implementation,class T>
__global__ void generic_kernel(implementation* integ,T a) {
	integ->kernel(a);
}


template< class implementation, class T>
void launch_template(implementation* integ, implementation* gpu_integ, T a)
{
	if(integ->get_ensemble()->nbod() == T::n) 
		generic_kernel<<<integ->gridDim(), integ->threadDim(), integ->shmemSize() >>>(gpu_integ,a);

}

template<class implementation>
void launch_templatized_integrator(implementation* integ){

	if(integ->get_ensemble()->nbod() <= 3){
		implementation* gpu_integ;
		cudaMalloc(&gpu_integ,sizeof(implementation));
		cudaMemcpy(gpu_integ,integ,sizeof(implementation),cudaMemcpyHostToDevice);

		launch_template(integ,gpu_integ,params_t<3>());

		cudaFree(integ);
	} else {
		// How do we get an error message out of here?
		ERROR("Invalid number of bodies. (only up to 10 bodies per system)");
	}

}


	
}
}<|MERGE_RESOLUTION|>--- conflicted
+++ resolved
@@ -38,16 +38,10 @@
 
 	public:
 	integrator(const config &cfg) {
-<<<<<<< HEAD
-		_threads_per_block = cfg.count("threads per block") ? atoi(cfg.at("threads per block").c_str()) : 128;
-		// TODO: Check that there are at least as many threads per block as threads per system
-		assert(_threads_per_block>=thread_per_system());
-=======
 	  //		_threads_per_block = cfg.count("threads per block") ? atoi(cfg.at("threads per block").c_str()) : 128;
 		_threads_per_block = cfg.count("blocksize") ? atoi(cfg.at("blocksize").c_str()) : 128;
 		// TODO: Check that there are at least as many threads per block as threads per system;  For some reason adding assert causes segfaults
 		//		assert(_threads_per_block>=thread_per_system());
->>>>>>> 53d19fcc
 		_max_itterations_per_kernel_call = cfg.count("max itterations per kernel call") ? atoi(cfg.at("max itterations per kernel call").c_str()) : 10000;
 		// TODO: Once are able to check for how many systems are still active, increase the default value
 		_max_kernel_calls_per_integrate_call = cfg.count("max kernel calls per integrate call") ? atoi(cfg.at("max kernel calls per integrate call").c_str()) : 10;
@@ -100,18 +94,6 @@
 		return threads_per_system;
 	}
 
-<<<<<<< HEAD
-        int system_per_block() const {
-		return  _threads_per_block / thread_per_system();
-	}
-
-	dim3 gridDim() const {
-		const int systems_per_block = system_per_block();
-		// TODO: Saleh check that new code is correct
-		//  OLD:	const int nblocks = ( _ens->nsys() + systems_per_block ) / systems_per_block;
-		const int nblocks = ( _ens->nsys() / systems_per_block ) + 
-		  ( (_ens->nsys() % systems_per_block != 0 ) ? 1 : 0 );
-=======
 	int  system_per_block() const {
 		return  _threads_per_block / thread_per_system();
 	}
@@ -122,7 +104,7 @@
 		// TODO: Saleh, please checkk that my replacement is correct
 		// const int nblocks = ( _ens->nsys() + systems_per_block ) / systems_per_block;
 		const int nblocks = ( _ens->nsys() / systems_per_block ) +  ( (_ens->nsys() % systems_per_block != 0 ) ? 1 : 0 );
->>>>>>> 53d19fcc
+
 
 
 		dim3 gD;
@@ -131,24 +113,16 @@
 		return gD;
 	}
 	dim3 threadDim() const {
-<<<<<<< HEAD
-		const int threads_per_system = thread_per_system();
-		const int systems_per_block = system_per_block();
-
-=======
 	        const int threads_per_system = thread_per_system();
 	  	const int systems_per_block = system_per_block();
->>>>>>> 53d19fcc
+
 		dim3 tD;
 		tD.x = threads_per_system;
 		tD.y = systems_per_block;
 		return tD;
 	}
-<<<<<<< HEAD
+
         int  shmemSize() const {
-=======
-	int  shmemSize() const {
->>>>>>> 53d19fcc
 		const int nbod = _ens->nbod();
 		const int systems_per_block = system_per_block();
 		return systems_per_block * shmem_per_system(nbod);
