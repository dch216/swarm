--- conflicted
+++ resolved
@@ -195,13 +195,8 @@
 	        const int threads_per_system = thread_per_system();
 	  	const int systems_per_block = system_per_block();
 		dim3 tD;
-<<<<<<< HEAD
-		tD.y = thread_per_system;
-		tD.x = system_per_block;
-=======
 		tD.x = threads_per_system;
 		tD.y = systems_per_block;
->>>>>>> 40bb73cd
 		return tD;
 	}
 	int  shmemSize() const {
