--- conflicted
+++ resolved
@@ -53,15 +53,11 @@
 #define SQRT(x)   sqrt(x)
 
 /**
-<<<<<<< HEAD:integrators/hermite_adap_gpu/hermite_adap_gpu.cu
-// Adaptive time step algorithm. 
-=======
  * \brief Calculate adaptive time step for hermite_adap
  *
  * Adaptive time step algorithm. Placed directly in the kernel for now
  * \todo Make hermite_adap efficient on GPU, probably by moving the functionality of
  * this function into correct and/or using a different time step criterion
->>>>>>> eford:integrators/hermite_adap_gpu/hermite_adap_gpu.cu
  */
 template<unsigned int nBodies, typename real_hi, typename real_lo>
 inline __device__ real_hi getAdaptiveTimeStep(real_hi *mPos, real_hi *mVel, real_lo *mAcc, real_lo *mJerk, real_hi h, real_hi stepfac) 
@@ -811,8 +807,6 @@
 			UpdateAccJerkGeneral<nbod>(&mPos[0], &mVel[0], &mAcc[0], &mJerk[0], &s_mass[0]);
 	}	
 
-        typename pos_type<pre>::type hh=h;
-        typename pos_type<pre>::type sstepfac=stepfac;
 	while(T<Tend)
 	{
 
@@ -821,7 +815,9 @@
 		copyArray<nData>(mAccOld,mAcc);
 		copyArray<nData>(mJerkOld,mJerk);
 
-		// get adaptive time step
+                typename pos_type<pre>::type hh=h;
+                typename pos_type<pre>::type sstepfac=stepfac;
+
                 dt=getAdaptiveTimeStep<nbod>(&mPos[0], &mVel[0], &mAcc[0], &mJerk[0], hh, sstepfac);
                 if(dt+T>Tend)dt=Tend-T;
  
